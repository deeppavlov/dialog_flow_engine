import logging


from dff.core.keywords import GLOBAL, LOCAL, RESPONSE, TRANSITIONS, PROCESSING
from dff.core import Context, Actor
import dff.labels as lbl
import dff.conditions as cnd

from examples import example_1_basics

logging.basicConfig(
    format="%(asctime)s-%(name)15s:%(lineno)3s:%(funcName)20s():%(levelname)s - %(message)s", level=logging.DEBUG
)
logger = logging.getLogger(__name__)


def create_transitions():
    return {
        ("left", "step_2"): "left",
        ("right", "step_2"): "right",
        lbl.previous(): "previous",
        lbl.to_start(): "start",
        lbl.forward(): "forward",
        lbl.backward(): "back",
        lbl.previous(): "previous",
        lbl.repeat(): "repeat",
        lbl.to_fallback(): cnd.true(),
    }


def add_label_processing(ctx: Context, actor: Actor, *args, **kwargs) -> Context:
    processed_node = ctx.a_s.get("processed_node", ctx.a_s["next_node"])
    processed_node.response = f"{ctx.last_label}: {processed_node.response}"
    ctx.a_s["processed_node"] = processed_node
    return ctx


def add_prefix(prefix):
    def add_prefix_processing(ctx: Context, actor: Actor, *args, **kwargs) -> Context:
        processed_node = ctx.a_s.get("processed_node", ctx.a_s["next_node"])
        processed_node.response = f"{prefix}: {processed_node.response}"
        ctx.a_s["processed_node"] = processed_node
        return ctx

    return add_prefix_processing


# a dialog script
plot = {
<<<<<<< HEAD
    "root": {"start": {RESPONSE: "", TRANSITIONS: {("flow", "step_0"): cnd.true()}}, "fallback": {RESPONSE: "the end"}},
    GLOBAL: {PROCESSING: {1: add_prefix("l1_global"), 2: add_prefix("l2_global")}},
    "flow": {
        LOCAL: {PROCESSING: {2: add_prefix("l2_local"), 3: add_prefix("l3_local")}},
        "step_0": {RESPONSE: "first", TRANSITIONS: {lbl.forward(): cnd.true()}},
=======
    "root": {
        "start": {
            RESPONSE: "",
            TRANSITIONS: {("flow", "step_0"): cnd.true()},
        },
        "fallback": {RESPONSE: "the end"},
    },
    GLOBAL: {PROCESSING: {1: add_prefix("l1_global"), 2: add_prefix("l2_global")}},
    "flow": {
        LOCAL: {PROCESSING: {2: add_prefix("l2_local"), 3: add_prefix("l3_local")}},
        "step_0": {
            RESPONSE: "first",
            TRANSITIONS: {lbl.forward(): cnd.true()},
        },
>>>>>>> 425639f7
        "step_1": {
            PROCESSING: {1: add_prefix("l1_step_1")},
            RESPONSE: "second",
            TRANSITIONS: {lbl.forward(): cnd.true()},
        },
        "step_2": {
            PROCESSING: {2: add_prefix("l2_step_2")},
            RESPONSE: "third",
            TRANSITIONS: {lbl.forward(): cnd.true()},
        },
        "step_3": {
            PROCESSING: {3: add_prefix("l3_step_3")},
            RESPONSE: "fourth",
            TRANSITIONS: {lbl.forward(): cnd.true()},
<<<<<<< HEAD
=======
        },
        "step_4": {
            PROCESSING: {4: add_prefix("l4_step_4")},
            RESPONSE: "fifth",
            TRANSITIONS: {"step_0": cnd.true()},
>>>>>>> 425639f7
        },
        "step_4": {PROCESSING: {4: add_prefix("l4_step_4")}, RESPONSE: "fifth", TRANSITIONS: {"step_0": cnd.true()}},
    },
}


actor = Actor(plot, start_label=("root", "start"), fallback_label=("root", "fallback"))


# testing
testing_dialog = [
    ("", "l3_local: l2_local: l1_global: first"),
    ("", "l3_local: l2_local: l1_step_1: second"),
    ("", "l3_local: l2_step_2: l1_global: third"),
    ("", "l3_step_3: l2_local: l1_global: fourth"),
    ("", "l4_step_4: l3_local: l2_local: l1_global: fifth"),
    ("", "l3_local: l2_local: l1_global: first"),
]


def run_test():
    ctx = {}
    for in_request, true_out_response in testing_dialog:
        _, ctx = example_1_basics.turn_handler(in_request, ctx, actor, true_out_response=true_out_response)


if __name__ == "__main__":
    logging.basicConfig(
        format="%(asctime)s-%(name)15s:%(lineno)3s:%(funcName)20s():%(levelname)s - %(message)s", level=logging.INFO
    )
    # run_test()
    example_1_basics.run_interactive_mode(actor)<|MERGE_RESOLUTION|>--- conflicted
+++ resolved
@@ -47,28 +47,14 @@
 
 # a dialog script
 plot = {
-<<<<<<< HEAD
-    "root": {"start": {RESPONSE: "", TRANSITIONS: {("flow", "step_0"): cnd.true()}}, "fallback": {RESPONSE: "the end"}},
-    GLOBAL: {PROCESSING: {1: add_prefix("l1_global"), 2: add_prefix("l2_global")}},
-    "flow": {
-        LOCAL: {PROCESSING: {2: add_prefix("l2_local"), 3: add_prefix("l3_local")}},
-        "step_0": {RESPONSE: "first", TRANSITIONS: {lbl.forward(): cnd.true()}},
-=======
     "root": {
-        "start": {
-            RESPONSE: "",
-            TRANSITIONS: {("flow", "step_0"): cnd.true()},
-        },
+        "start": {RESPONSE: "", TRANSITIONS: {("flow", "step_0"): cnd.true()}},
         "fallback": {RESPONSE: "the end"},
     },
     GLOBAL: {PROCESSING: {1: add_prefix("l1_global"), 2: add_prefix("l2_global")}},
     "flow": {
         LOCAL: {PROCESSING: {2: add_prefix("l2_local"), 3: add_prefix("l3_local")}},
-        "step_0": {
-            RESPONSE: "first",
-            TRANSITIONS: {lbl.forward(): cnd.true()},
-        },
->>>>>>> 425639f7
+        "step_0": {RESPONSE: "first", TRANSITIONS: {lbl.forward(): cnd.true()}},
         "step_1": {
             PROCESSING: {1: add_prefix("l1_step_1")},
             RESPONSE: "second",
@@ -83,14 +69,6 @@
             PROCESSING: {3: add_prefix("l3_step_3")},
             RESPONSE: "fourth",
             TRANSITIONS: {lbl.forward(): cnd.true()},
-<<<<<<< HEAD
-=======
-        },
-        "step_4": {
-            PROCESSING: {4: add_prefix("l4_step_4")},
-            RESPONSE: "fifth",
-            TRANSITIONS: {"step_0": cnd.true()},
->>>>>>> 425639f7
         },
         "step_4": {PROCESSING: {4: add_prefix("l4_step_4")}, RESPONSE: "fifth", TRANSITIONS: {"step_0": cnd.true()}},
     },
